#! /usr/bin/env python
#
# run_LLR_opt_analysis.py
#
# Runs the LLR optimizer-based LLR analysis
#
# author: Tim Arlen - tca3@psu.edu
#         Sebatian Boeser - sboeser@uni-mainz.de
#
# date:   02-July-2014
#

import numpy as np
<<<<<<< HEAD
from argparse import ArgumentParser,ArgumentDefaultsHelpFormatter
=======
from argparse import ArgumentParser, ArgumentDefaultsHelpFormatter
>>>>>>> 16654faa

from pisa.utils.log import logging, profile, physics, set_verbosity
from pisa.utils.jsons import from_json,to_json
from pisa.analysis.LLR.LLHAnalysis import get_pseudo_data_fmap, find_max_llh_bfgs
from pisa.analysis.TemplateMaker import TemplateMaker
from pisa.utils.params import get_values, select_hierarchy

parser = ArgumentParser(description='''Runs the LLR optimizer-based analysis varying a number of systematic parameters
defined in settings.json file and saves the likelihood ratios, which will be
later converted to a significance of the measurement.''',
                        formatter_class=ArgumentDefaultsHelpFormatter)
parser.add_argument('-t','--template_settings',type=str,
                    metavar='JSONFILE', required = True,
                    help='''Settings related to the template generation and systematics.''')
parser.add_argument('-m','--minimizer_settings',type=str,
                    metavar='JSONFILE', required = True,
                    help='''Settings related to the optimizer used in the LLR analysis.''')
<<<<<<< HEAD
parser.add_argument('-n','--ntrials',type=int, required = True,default=1,
=======
parser.add_argument('-n','--ntrials',type=int, required = True, default = 1,
>>>>>>> 16654faa
                    help="Number of trials to run")
parser.add_argument('-s','--save_steps',action='store_true',default=False,
                    help="Save all steps the optimizer takes.")
parser.add_argument('-o','--outfile',type=str,default='llh_data.json',metavar='JSONFILE',
                    help="Output filename.")
parser.add_argument('-v', '--verbose', action='count', default=None,
                    help='set verbosity level')
args = parser.parse_args()

set_verbosity(args.verbose)

#Read in the settings
template_settings = from_json(args.template_settings)
minimizer_settings  = from_json(args.minimizer_settings)

#Workaround for old scipy versions
import scipy
if scipy.__version__ < '0.12.0':
    logging.warn('Detected scipy version %s < 0.12.0'%scipy.__version__)
    if 'maxiter' in minimizer_settings:
      logging.warn('Optimizer settings for \"maxiter\" will be ignored')
      minimizer_settings.pop('maxiter')

#Get the parameters
params = template_settings['params']

#store results from all the trials
trials = []

template_maker = TemplateMaker(get_values(params),**template_settings['binning'])

for itrial in xrange(1,args.ntrials+1):
    profile.info("start trial %d"%itrial)
    logging.info(">"*10 + "Running trial: %05d"%itrial + "<"*10)


    # //////////////////////////////////////////////////////////////////////
    # For each trial, generate two pseudo-data experiemnts (one for each
    # hierarchy), and for each find the best matching template in each of the
    # hierarchy hypothesis.
    # //////////////////////////////////////////////////////////////////////
    results = {}
    for data_tag, data_normal in [('data_NMH',True),('data_IMH',False)]:

        results[data_tag] = {}
        # 1) get a pseudo data fmap from fiducial model (best fit vals of params).
        fmap = get_pseudo_data_fmap(template_maker,
                                    get_values(select_hierarchy(params,
                                                                normal_hierarchy=data_normal)))

        # 2) find max llh (and best fit free params) from matching pseudo data
        #    to templates.
        for hypo_tag, hypo_normal in [('hypo_NMH',True),('hypo_IMH',False)]:

            physics.info("Finding best fit for %s under %s assumption"%(data_tag,hypo_tag))
            profile.info("start optimizer")
            llh_data = find_max_llh_bfgs(fmap,template_maker,params,
                                        minimizer_settings,args.save_steps,normal_hierarchy=hypo_normal)
            profile.info("stop optimizer")

            #Store the LLH data
            results[data_tag][hypo_tag] = llh_data


    #Store this trial
    trials += [results]
    profile.info("stop trial %d"%itrial)

#Assemble output dict
output = {'trials' : trials,
          'template_settings' : template_settings,
          'minimizer_settings' : minimizer_settings}
#And write to file
to_json(output,args.outfile)<|MERGE_RESOLUTION|>--- conflicted
+++ resolved
@@ -11,11 +11,7 @@
 #
 
 import numpy as np
-<<<<<<< HEAD
-from argparse import ArgumentParser,ArgumentDefaultsHelpFormatter
-=======
 from argparse import ArgumentParser, ArgumentDefaultsHelpFormatter
->>>>>>> 16654faa
 
 from pisa.utils.log import logging, profile, physics, set_verbosity
 from pisa.utils.jsons import from_json,to_json
@@ -33,11 +29,7 @@
 parser.add_argument('-m','--minimizer_settings',type=str,
                     metavar='JSONFILE', required = True,
                     help='''Settings related to the optimizer used in the LLR analysis.''')
-<<<<<<< HEAD
-parser.add_argument('-n','--ntrials',type=int, required = True,default=1,
-=======
 parser.add_argument('-n','--ntrials',type=int, required = True, default = 1,
->>>>>>> 16654faa
                     help="Number of trials to run")
 parser.add_argument('-s','--save_steps',action='store_true',default=False,
                     help="Save all steps the optimizer takes.")
