--- conflicted
+++ resolved
@@ -239,15 +239,8 @@
         # Do the work here to set read-only attributes
         super(Map, self).__setattr__('_binning', binning)
         binning.assert_array_fits(hist)
-<<<<<<< HEAD
-        #print hist.flags
-        #print hist.strides
-        #print hist.ndim
-        super(Map, self).__setattr__('_hist', np.ascontiguousarray(hist))
-=======
         super(Map, self).__setattr__('_hist', 
                 np.ascontiguousarray(hist))
->>>>>>> c70bdad1
         if error_hist is not None:
             self.set_errors(error_hist)
 
@@ -278,11 +271,7 @@
             return
         self.assert_compat(error_hist)
         super(Map, self).__setattr__('_hist', unp.uarray(self._hist,
-<<<<<<< HEAD
-                                                         np.ascontiguousarray(error_hist)))
-=======
                                         np.ascontiguousarray(error_hist)))
->>>>>>> c70bdad1
 
     def compare(self, ref):
         """Compare this map with another.
