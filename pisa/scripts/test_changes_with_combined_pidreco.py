--- conflicted
+++ resolved
@@ -46,7 +46,6 @@
         cake1_trck_map_to_plot['czbins'] = \
             cake1_trck_map.binning['reco_coszen'].bin_edges.magnitude
         cake1_trck_map_to_plot['map'] = cake1_trck_map.hist
-        cake1_trck_map_to_plot['map'] = cake1_trck_map_to_plot['map']
         cake1_trck_events = np.sum(cake1_trck_map_to_plot['map'])
         cake1_cscd_map_to_plot = {}
         cake1_cscd_map_to_plot['ebins'] = \
@@ -54,7 +53,6 @@
         cake1_cscd_map_to_plot['czbins'] = \
             cake1_cscd_map.binning['reco_coszen'].bin_edges.magnitude
         cake1_cscd_map_to_plot['map'] = cake1_cscd_map.hist
-        cake1_cscd_map_to_plot['map'] = cake1_cscd_map_to_plot['map']
         cake1_cscd_events = np.sum(cake1_cscd_map_to_plot['map'])
     elif '4' in testname1:
         cake1_both_map = outputs1.combine_wildcard('*')
@@ -63,16 +61,22 @@
             cake1_both_map.binning['reco_energy'].bin_edges.magnitude
         cake1_trck_map_to_plot['czbins'] = \
             cake1_both_map.binning['reco_coszen'].bin_edges.magnitude
-        cake1_trck_map_to_plot['map'] = cake1_both_map.hist[1,:,:]
-        cake1_trck_map_to_plot['map'] = cake1_trck_map_to_plot['map']
+        cake1_trck_map_to_plot['map'] = \
+            cake1_both_map.slice_hist_by_name(
+                dim_name='pid',
+                bin_name='trck'
+            )
         cake1_trck_events = np.sum(cake1_trck_map_to_plot['map'])
         cake1_cscd_map_to_plot = {}
         cake1_cscd_map_to_plot['ebins'] = \
             cake1_both_map.binning['reco_energy'].bin_edges.magnitude
         cake1_cscd_map_to_plot['czbins'] = \
             cake1_both_map.binning['reco_coszen'].bin_edges.magnitude
-        cake1_cscd_map_to_plot['map'] = cake1_both_map.hist[0,:,:]
-        cake1_cscd_map_to_plot['map'] = cake1_cscd_map_to_plot['map']
+        cake1_cscd_map_to_plot['map'] = \
+            cake1_both_map.slice_hist_by_name(
+                dim_name='pid',
+                bin_name='cscd'
+            )
         cake1_cscd_events = np.sum(cake1_cscd_map_to_plot['map'])
     else:
         raise ValueError("Should be comparing 4-stage or 5-stage PISAs.")
@@ -86,7 +90,6 @@
         cake2_trck_map_to_plot['czbins'] = \
             cake2_trck_map.binning['reco_coszen'].bin_edges.magnitude
         cake2_trck_map_to_plot['map'] = cake2_trck_map.hist
-        cake2_trck_map_to_plot['map'] = cake2_trck_map_to_plot['map']
         cake2_trck_events = np.sum(cake2_trck_map_to_plot['map'])
         cake2_cscd_map_to_plot = {}
         cake2_cscd_map_to_plot['ebins'] = \
@@ -94,7 +97,6 @@
         cake2_cscd_map_to_plot['czbins'] = \
             cake2_cscd_map.binning['reco_coszen'].bin_edges.magnitude
         cake2_cscd_map_to_plot['map'] = cake2_cscd_map.hist
-        cake2_cscd_map_to_plot['map'] = cake2_cscd_map_to_plot['map']
         cake2_cscd_events = np.sum(cake2_cscd_map_to_plot['map'])
     elif '4' in testname2:
         cake2_both_map = outputs2.combine_wildcard('*')
@@ -103,25 +105,25 @@
             cake2_both_map.binning['reco_energy'].bin_edges.magnitude
         cake2_trck_map_to_plot['czbins'] = \
             cake2_both_map.binning['reco_coszen'].bin_edges.magnitude
-        cake2_trck_map_to_plot['map'] = cake2_both_map.hist[1,:,:]
-        cake2_trck_map_to_plot['map'] = cake2_trck_map_to_plot['map']
+        cake2_trck_map_to_plot['map'] = \
+            cake2_both_map.slice_hist_by_name(
+                dim_name='pid',
+                bin_name='trck'
+            )
         cake2_trck_events = np.sum(cake2_trck_map_to_plot['map'])
         cake2_cscd_map_to_plot = {}
         cake2_cscd_map_to_plot['ebins'] = \
             cake2_both_map.binning['reco_energy'].bin_edges.magnitude
         cake2_cscd_map_to_plot['czbins'] = \
             cake2_both_map.binning['reco_coszen'].bin_edges.magnitude
-<<<<<<< HEAD
-        cake2_cscd_map_to_plot['map'] = cake2_both_map.hist[0,:,:]
-        cake2_cscd_map_to_plot['map'] = cake2_cscd_map_to_plot['map']
+        cake2_cscd_map_to_plot['map'] = \
+            cake2_both_map.slice_hist_by_name(
+                dim_name='pid',
+                bin_name='cscd'
+            )
         cake2_cscd_events = np.sum(cake2_cscd_map_to_plot['map'])
     else:
         raise ValueError("Should be comparing 4-stage or 5-stage PISAs.")
-=======
-    cake2_trck_map_to_plot['map'] = cake2_both_map.hist[1,:,:]
-    cake2_trck_map_to_plot['map'] = cake2_trck_map_to_plot['map']
-    cake2_trck_events = np.sum(cake2_trck_map_to_plot['map'])
->>>>>>> a3176a97
 
     max_diff_ratio, max_diff = plot_comparisons(
         ref_map=cake1_trck_map_to_plot,
@@ -137,27 +139,6 @@
         ftype=FMT
     )
 
-<<<<<<< HEAD
-=======
-    cake1_cscd_map_to_plot = {}
-    cake1_cscd_map_to_plot['ebins'] = \
-            cake1_cscd_map.binning['reco_energy'].bin_edges.magnitude
-    cake1_cscd_map_to_plot['czbins'] = \
-            cake1_cscd_map.binning['reco_coszen'].bin_edges.magnitude
-    cake1_cscd_map_to_plot['map'] = cake1_cscd_map.hist
-    cake1_cscd_map_to_plot['map'] = cake1_cscd_map_to_plot['map']
-    cake1_cscd_events = np.sum(cake1_cscd_map_to_plot['map'])
-
-    cake2_cscd_map_to_plot = {}
-    cake2_cscd_map_to_plot['ebins'] = \
-            cake2_both_map.binning['reco_energy'].bin_edges.magnitude
-    cake2_cscd_map_to_plot['czbins'] = \
-            cake2_both_map.binning['reco_coszen'].bin_edges.magnitude
-    cake2_cscd_map_to_plot['map'] = cake2_both_map.hist[0,:,:]
-    cake2_cscd_map_to_plot['map'] = cake2_cscd_map_to_plot['map']
-    cake2_cscd_events = np.sum(cake2_cscd_map_to_plot['map'])
-
->>>>>>> a3176a97
     max_diff_ratio, max_diff = plot_comparisons(
         ref_map=cake1_cscd_map_to_plot,
         new_map=cake2_cscd_map_to_plot,
@@ -442,7 +423,7 @@
     standard_pid_params = \
         pisa_standard_weighted_config[pid_k]['params'].params
     standard_pid_params.pid_weights_name.value = 'weighted_aeff'
-    standard_configs = [#pisa_standard_config,
+    standard_configs = [pisa_standard_config,
                         pisa_standard_weighted_config]
 
     pisa_recopid_settings = os.path.join(
@@ -455,7 +436,7 @@
     recopid_reco_params = \
         pisa_recopid_weighted_config[recopid_k]['params'].params
     recopid_reco_params.reco_weights_name.value = 'weighted_aeff'
-    recopid_configs = [#pisa_recopid_config,
+    recopid_configs = [pisa_recopid_config,
                        pisa_recopid_weighted_config]
 
     oscfitfile = os.path.join(
