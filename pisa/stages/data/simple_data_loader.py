--- conflicted
+++ resolved
@@ -58,11 +58,7 @@
                  mc_cuts,
                  data_dict,
                  neutrinos=True,
-<<<<<<< HEAD
-                 expected_metadata=None,
-=======
                  required_metadata=None,
->>>>>>> 43f6bb81
                  data=None,
                  params=None,
                  input_names=None,
@@ -79,22 +75,13 @@
         self.mc_cuts = mc_cuts
         self.data_dict = data_dict
         self.neutrinos = neutrinos
-<<<<<<< HEAD
-        self.expected_metadata = expected_metadata
-=======
         self.required_metadata = required_metadata
->>>>>>> 43f6bb81
         self.fraction_events_to_keep = fraction_events_to_keep
 
         # Handle list inputs
         self.events_file = split(self.events_file)
-<<<<<<< HEAD
-        if self.expected_metadata is not None :
-            self.expected_metadata = split(self.expected_metadata)
-=======
         if self.required_metadata is not None :
             self.required_metadata = split(self.required_metadata)
->>>>>>> 43f6bb81
 
         # instead of adding params here, consider making them instantiation
         # args so nothing external will inadvertently try to change
@@ -157,11 +144,7 @@
         self.evts.load_events_file(
             events_file=self.events_file,
             variable_mapping=self.data_dict,
-<<<<<<< HEAD
-            expected_metadata=self.expected_metadata,
-=======
             required_metadata=self.required_metadata,
->>>>>>> 43f6bb81
         )
 
         if hasattr(self.evts, "metadata"):
