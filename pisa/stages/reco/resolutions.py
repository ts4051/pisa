# pylint: disable=not-callable

"""
Stage for resolution improvement studies

"""

from __future__ import absolute_import, print_function, division

from pisa.core.stage import Stage
from pisa.utils.log import logging


class resolutions(Stage):
    """
    stage to change the reconstructed information by a given amount
    This can be used to esimate the impact of improved recosntruction
    resolutions for instance

    Parameters
    ----------
    params
        Expected params .. ::

            energy_improvement : quantity (dimensionless)
               scale the reco error down by this fraction
            coszen_improvement : quantity (dimensionless)
                scale the reco error down by this fraction
            pid_improvement : quantity (dimensionless)
                applies a shift to the classification parameter

    """
    def __init__(
        self,
        **std_kwargs
    ):
        expected_params = (
            'energy_improvement',
            'coszen_improvement',
            'pid_improvement',
            'pid_min',
            'pid_max',
        )
        # init base class
        super().__init__(
            expected_params=expected_params,
            **std_kwargs,
        )


    def setup_function(self):

        self.data.representation = self.apply_mode

        for container in self.data:
            logging.info('Changing energy resolutions')
            container['reco_energy'] += (container['true_energy'] - container['reco_energy']) * self.params.energy_improvement.m_as('dimensionless')
            container.mark_changed('reco_energy')

            logging.info('Changing coszen resolutions')
            container['reco_coszen'] += (container['true_coszen'] - container['reco_coszen']) * self.params.coszen_improvement.m_as('dimensionless')
            container.mark_changed('reco_coszen')
            # make sure coszen is within -1/1 ?

            logging.info('Changing PID resolutions')
            if container.name in ['numu_cc', 'numubar_cc']:
<<<<<<< HEAD
                tmp *= ( 1. + self.params.pid_improvement.m_as('dimensionless') )
            else:
                tmp *= ( 1. - self.params.pid_improvement.m_as('dimensionless') )
            underflow_mask = tmp <= self.params.pid_min.m_as('dimensionless')
            if underflow_mask.sum() > 0 :
                tmp[underflow_mask] = self.params.pid_min.m_as('dimensionless')
            overflow_mask = tmp >= self.params.pid_max.m_as('dimensionless')
            if overflow_mask.sum() > 0 :
                tmp[overflow_mask] = self.params.pid_max.m_as('dimensionless')
            container['pid'].mark_changed('host')
=======
                container['pid'] += self.params.pid_improvement.m_as('dimensionless')
            else:
                container['pid'] -= self.params.pid_improvement.m_as('dimensionless')
            container.mark_changed('pid')
>>>>>>> 4761598d
<|MERGE_RESOLUTION|>--- conflicted
+++ resolved
@@ -38,8 +38,6 @@
             'energy_improvement',
             'coszen_improvement',
             'pid_improvement',
-            'pid_min',
-            'pid_max',
         )
         # init base class
         super().__init__(
@@ -52,6 +50,8 @@
 
         self.data.representation = self.apply_mode
 
+        #TODO Need to enforce boundaries, e.g. coszen within [-1, +1], E>0, PID within range (e.g. [0,1] for classifier), etc
+
         for container in self.data:
             logging.info('Changing energy resolutions')
             container['reco_energy'] += (container['true_energy'] - container['reco_energy']) * self.params.energy_improvement.m_as('dimensionless')
@@ -60,24 +60,10 @@
             logging.info('Changing coszen resolutions')
             container['reco_coszen'] += (container['true_coszen'] - container['reco_coszen']) * self.params.coszen_improvement.m_as('dimensionless')
             container.mark_changed('reco_coszen')
-            # make sure coszen is within -1/1 ?
 
             logging.info('Changing PID resolutions')
             if container.name in ['numu_cc', 'numubar_cc']:
-<<<<<<< HEAD
-                tmp *= ( 1. + self.params.pid_improvement.m_as('dimensionless') )
-            else:
-                tmp *= ( 1. - self.params.pid_improvement.m_as('dimensionless') )
-            underflow_mask = tmp <= self.params.pid_min.m_as('dimensionless')
-            if underflow_mask.sum() > 0 :
-                tmp[underflow_mask] = self.params.pid_min.m_as('dimensionless')
-            overflow_mask = tmp >= self.params.pid_max.m_as('dimensionless')
-            if overflow_mask.sum() > 0 :
-                tmp[overflow_mask] = self.params.pid_max.m_as('dimensionless')
-            container['pid'].mark_changed('host')
-=======
                 container['pid'] += self.params.pid_improvement.m_as('dimensionless')
             else:
                 container['pid'] -= self.params.pid_improvement.m_as('dimensionless')
-            container.mark_changed('pid')
->>>>>>> 4761598d
+            container.mark_changed('pid')