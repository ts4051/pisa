#! /usr/bin/env python
#
# Reco.py
#
# This module will perform the smearing of the true event rates, with
# the reconstructed parameters, using the detector response
# resolutions, in energy and coszen.
#
# The MC-based approach will take the pdf of the true_energy,
# true_coszen directly from simulations to be reconstructed at
# reco_energy, reco_coszen, and will apply these pdfs to the true
# event rates, ending with the expected reconstructed event rate
# templates for each flavor CC and an overall NC template.
#
# author: Timothy C. Arlen
#         tca3@psu.edu
#
# date:   April 9, 2014
#

from argparse import ArgumentParser, RawTextHelpFormatter
from pisa.utils.log import logging, physics, set_verbosity
from pisa.utils.utils import check_binning, get_binning
from pisa.utils.jsons import from_json,to_json
from pisa.utils.proc import report_params, get_params, add_params
from pisa.reco.MCRecoService import MCRecoService
from pisa.reco.ParamRecoService import ParamRecoService
from pisa.reco.KernelFileRecoService import KernelFileRecoService
import numpy as np


<<<<<<< HEAD
=======
def get_reco_maps(true_event_maps,reco_service=None,e_reco_scale=None,
                  cz_reco_scale=None, **kwargs):
    '''
    Primary function for this module, which returns the reconstructed
    event rate maps from the true event rate maps, and from the
    smearing kernal obtained from simulations. The returned maps will
    be in the form of a dictionary with parameters:
    {'nue_cc':{'ebins':ebins,'czbins':czbins,'map':map},
     'numu_cc':{...},
     'nutau_cc':{...},
     'nuall_nc':{...}
    }
    Note that in this function, the nu<x> is now combined with nu_bar<x>.
    '''

    #Be verbose on input
    params = get_params()
    report_params(params, units = ['',''])
    
    #Initialize return dict
    reco_maps = {'params': add_params(params,true_event_maps['params'])}

    #Get kernels from reco service
    kernel_dict = reco_service.get_kernels()

    ebins, czbins = get_binning(true_event_maps)

    flavours = ['nue','numu','nutau']
    int_types = ['cc','nc']
    
    
    for int_type in int_types:
        for flavor in flavours:
            logging.info("Getting reco event rates for %s %s"%(flavor,int_type))
            reco_evt_rate = np.zeros((len(ebins)-1,len(czbins)-1),
                                     dtype=np.float32)
            for mID in ['','_bar']:
                flav = flavor+mID
                true_evt_rate = true_event_maps[flav][int_type]['map']
                
                kernels = kernel_dict[flav][int_type]
                    
                for ie,egy in enumerate(ebins[:-1]):
                    for icz,cz in enumerate(czbins[:-1]):
                        # Get kernel at these true parameters from 4D hist
                        kernel = kernels[ie,icz]
                        # normalize
                        if np.sum(kernel) > 0.0: kernel /= np.sum(kernel)
                        reco_evt_rate += true_evt_rate[ie,icz]*kernel

            reco_maps[flavor+'_'+int_type] = {'map':reco_evt_rate,
                                              'ebins':ebins,
                                              'czbins':czbins}
            physics.trace("Total counts for %s %s: %.2f"
                %(flavor,int_type,np.sum(reco_evt_rate)))

    #Finally sum up all the NC contributions
    logging.info("Summing up rates for %s %s"%('all',int_type))
    reco_evt_rate = np.sum([reco_maps.pop(key)['map'] for key in reco_maps.keys()
                            if key.endswith('_nc')], axis = 0)
    reco_maps['nuall_nc'] = {'map':reco_evt_rate,
                             'ebins':ebins,
                             'czbins':czbins}
    physics.trace("Total event counts: %.2f"%np.sum(reco_evt_rate))

    # Apply e_reco_scaling...
    # Apply cz_reco_scaling...
    
    return reco_maps


>>>>>>> de791275
if __name__ == '__main__':

    parser = ArgumentParser(description='Takes a (true, triggered) event rate file '
                            'as input and produces a set of reconstructed templates '
                            'of nue CC, numu CC, nutau CC, and NC events.',
                            formatter_class=RawTextHelpFormatter)
    parser.add_argument('event_rate_maps',metavar='JSON',type=from_json,
                        help='''JSON event rate input file with following parameters:
      {"nue": {'cc':{'czbins':[], 'ebins':[], 'map':[]},'nc':...}, 
       "numu": {...},
       "nutau": {...},
       "nue_bar": {...},
       "numu_bar": {...},
       "nutau_bar": {...} }''')
    parser.add_argument('-m', '--mode', type=str, choices=['MC', 'param', 'stored'],
                        default='MC', help='Reco service to use (default: MC)')
    parser.add_argument('--mc_file',metavar='HDF5',type=str,
                        default='events/V15_weighted_aeff.hdf5',
                        help='''HDF5 File containing data from all flavours for a particular instumental geometry. 
Expects the file format to be:
      {
        'nue': {
           'cc': {
               ...
               'true_energy': np.array,
               'true_coszen': np.array,
               'reco_energy': np.array,
               'reco_coszen': np.array
            },
            'nc': {...
             }
         },
         'nue_bar' {...},...
      } ''')
    parser.add_argument('--param_file', metavar='JSON', 
                        type=str, default='reco_params/V15.json',
                        help='''JSON file holding the parametrization''')
    parser.add_argument('--kernel_file', metavar='JSON', 
                        type=str, default=None,
                        help='''JSON file holding the pre-calculated kernels''')
    parser.add_argument('--e_reco_scale',type=float,default=1.0,
                        help='''Reconstructed energy scaling.''')
    parser.add_argument('--cz_reco_scale',type=float,default=1.0,
                        help='''Reconstructed coszen scaling.''')
    parser.add_argument('-o', '--outfile', dest='outfile', metavar='JSON', 
                        type=str, action='store',default="reco.json",
                        help='''file to store the output''')
    parser.add_argument('-v', '--verbose', action='count', default=None,
                        help='''set verbosity level''')
    args = parser.parse_args()

    #Set verbosity level
    set_verbosity(args.verbose)

    #Check binning
    ebins, czbins = check_binning(args.event_rate_maps)

    logging.info("Defining RecoService...")
<<<<<<< HEAD
    if args.mode=='MC':
        reco_service = MCRecoService(ebins, czbins, 
                                     simfile=args.mc_file,
                                     **vars(args))
    elif args.mode=='param':
        reco_service = ParamRecoService(ebins,czbins, 
                                        paramfile=args.param_file,
                                        **vars(args))
    elif args.mode=='stored':
        reco_service = KernelFileRecoService(ebins, czbins,
                                             kernelfile=args.kernel_file, 
                                             **vars(args))

    event_rate_reco_maps = reco_service.get_reco_maps(args.event_rate_maps)
=======
    reco_service = RecoServiceMC(ebins,czbins,reco_weight_file=args.weighted_aeff_file)

    event_rate_reco_maps = get_reco_maps(args.event_rate_maps,reco_service,args.e_reco_scale,
                                         args.cz_reco_scale)
>>>>>>> de791275
    
    logging.info("Saving output to: %s"%args.outfile)
    to_json(event_rate_reco_maps,args.outfile)
    
    <|MERGE_RESOLUTION|>--- conflicted
+++ resolved
@@ -29,80 +29,6 @@
 import numpy as np
 
 
-<<<<<<< HEAD
-=======
-def get_reco_maps(true_event_maps,reco_service=None,e_reco_scale=None,
-                  cz_reco_scale=None, **kwargs):
-    '''
-    Primary function for this module, which returns the reconstructed
-    event rate maps from the true event rate maps, and from the
-    smearing kernal obtained from simulations. The returned maps will
-    be in the form of a dictionary with parameters:
-    {'nue_cc':{'ebins':ebins,'czbins':czbins,'map':map},
-     'numu_cc':{...},
-     'nutau_cc':{...},
-     'nuall_nc':{...}
-    }
-    Note that in this function, the nu<x> is now combined with nu_bar<x>.
-    '''
-
-    #Be verbose on input
-    params = get_params()
-    report_params(params, units = ['',''])
-    
-    #Initialize return dict
-    reco_maps = {'params': add_params(params,true_event_maps['params'])}
-
-    #Get kernels from reco service
-    kernel_dict = reco_service.get_kernels()
-
-    ebins, czbins = get_binning(true_event_maps)
-
-    flavours = ['nue','numu','nutau']
-    int_types = ['cc','nc']
-    
-    
-    for int_type in int_types:
-        for flavor in flavours:
-            logging.info("Getting reco event rates for %s %s"%(flavor,int_type))
-            reco_evt_rate = np.zeros((len(ebins)-1,len(czbins)-1),
-                                     dtype=np.float32)
-            for mID in ['','_bar']:
-                flav = flavor+mID
-                true_evt_rate = true_event_maps[flav][int_type]['map']
-                
-                kernels = kernel_dict[flav][int_type]
-                    
-                for ie,egy in enumerate(ebins[:-1]):
-                    for icz,cz in enumerate(czbins[:-1]):
-                        # Get kernel at these true parameters from 4D hist
-                        kernel = kernels[ie,icz]
-                        # normalize
-                        if np.sum(kernel) > 0.0: kernel /= np.sum(kernel)
-                        reco_evt_rate += true_evt_rate[ie,icz]*kernel
-
-            reco_maps[flavor+'_'+int_type] = {'map':reco_evt_rate,
-                                              'ebins':ebins,
-                                              'czbins':czbins}
-            physics.trace("Total counts for %s %s: %.2f"
-                %(flavor,int_type,np.sum(reco_evt_rate)))
-
-    #Finally sum up all the NC contributions
-    logging.info("Summing up rates for %s %s"%('all',int_type))
-    reco_evt_rate = np.sum([reco_maps.pop(key)['map'] for key in reco_maps.keys()
-                            if key.endswith('_nc')], axis = 0)
-    reco_maps['nuall_nc'] = {'map':reco_evt_rate,
-                             'ebins':ebins,
-                             'czbins':czbins}
-    physics.trace("Total event counts: %.2f"%np.sum(reco_evt_rate))
-
-    # Apply e_reco_scaling...
-    # Apply cz_reco_scaling...
-    
-    return reco_maps
-
-
->>>>>>> de791275
 if __name__ == '__main__':
 
     parser = ArgumentParser(description='Takes a (true, triggered) event rate file '
@@ -161,7 +87,6 @@
     ebins, czbins = check_binning(args.event_rate_maps)
 
     logging.info("Defining RecoService...")
-<<<<<<< HEAD
     if args.mode=='MC':
         reco_service = MCRecoService(ebins, czbins, 
                                      simfile=args.mc_file,
@@ -176,14 +101,7 @@
                                              **vars(args))
 
     event_rate_reco_maps = reco_service.get_reco_maps(args.event_rate_maps)
-=======
-    reco_service = RecoServiceMC(ebins,czbins,reco_weight_file=args.weighted_aeff_file)
 
-    event_rate_reco_maps = get_reco_maps(args.event_rate_maps,reco_service,args.e_reco_scale,
-                                         args.cz_reco_scale)
->>>>>>> de791275
-    
     logging.info("Saving output to: %s"%args.outfile)
     to_json(event_rate_reco_maps,args.outfile)
-    
-    +
