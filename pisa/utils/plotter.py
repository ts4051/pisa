--- conflicted
+++ resolved
@@ -388,14 +388,9 @@
             )
         else:
             x, y = np.meshgrid(bin_edges[0], bin_edges[1])
-<<<<<<< HEAD
-            img = plt.pcolormesh(x, y, zmap.T, vmin=vmin, vmax=vmax, cmap=cmap,
-                                 **kwargs)
-=======
-            _ = plt.pcolormesh(x, y, np.ma.masked_invalid(zmap.T),
+            img = plt.pcolormesh(x, y, np.ma.masked_invalid(zmap.T),
                                vmin=vmin, vmax=vmax, cmap=cmap, **kwargs)
 
->>>>>>> 53624b0d
         if self.annotate:
             for i in range(len(bin_centers[0])):
                 for j in range(len(bin_centers[1])):
